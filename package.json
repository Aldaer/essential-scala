--- conflicted
+++ resolved
@@ -2,11 +2,7 @@
   "name": "essesntial-scala",
   "version": "1.0.0",
   "devDependencies": {
-<<<<<<< HEAD
-    "underscore-ebook-template": "git+https://github.com/underscoreio/underscore-ebook-template.git#0.0.16"
-=======
     "underscore-ebook-template": "git+https://github.com/underscoreio/underscore-ebook-template.git#0.0.17"
->>>>>>> 20f03840
   },
   "scripts": {
     "test": "echo \"Error: no test specified\" && exit 1"
