--- conflicted
+++ resolved
@@ -2,13 +2,8 @@
 # Used by Pandoc to print covers:
 title: Essential Scala
 author: "Noel Welsh and Dave Gurnell"
-<<<<<<< HEAD
 date: "Version 1.3, April 2017"
-copyright: "2017"
-=======
-date: "Version 1.3, January 2017"
 copyright: "2014-2017"
->>>>>>> 8326b29a
 # Used by Pandoc to generate the PDF cover...
 # see src/css/book.css for HTML/ePub covers:
 coverColor: "E8515B"
@@ -29,71 +24,6 @@
   - intro/writing-methods.md
   - intro/expressions.md
   - intro/conclusion.md
-<<<<<<< HEAD
-  
-  - classes/index.md
-  - classes/classes.md
-  - classes/apply.md
-  - classes/companion-objects.md
-  - classes/case-classes.md
-  - classes/pattern-matching.md
-  - classes/conclusions.md
-
-  - traits/index.md
-  - traits/traits.md
-  - traits/sealed-traits.md
-  - traits/modelling-data-with-traits.md
-  - traits/working-with-data.md
-  - traits/recursive-data.md
-  - traits/extended-examples.md
-  - traits/conclusions.md
-
-  - sequencing/index.md
-  - sequencing/generics.md
-  - sequencing/functions.md
-  - sequencing/working-with-data.md
-  - sequencing/modelling-data.md
-  - sequencing/sequencing-computation.md
-  - sequencing/variance.md
-  - sequencing/conclusions.md
-
-  - collections/index.md
-  - collections/seq.md
-  - collections/working-with-seq.md
-  - collections/for-comprehensions.md
-  - collections/options.md
-  - collections/meeting-monads.md
-  - collections/for-comprehensions-redux.md
-  - collections/map-and-set.md
-  - collections/ranges.md
-  - collections/random-data.md
-
-  - implicits/index.md
-  - implicits/instances.md
-  - implicits/organising.md
-  - implicits/creating.md
-  - implicits/implicit-parameters.md
-  - implicits/enrichment.md
-  - implicits/using-type-classes.md
-  - implicits/conversions.md
-  - implicits/json.md
-
-  - conclusions.md
-
-  - start-of-appendix.md
-
-  - pattern-matching/index.md
-  - pattern-matching/extractors.md
-  
-  - collections-redux/index.md
-  - collections-redux/seq-implementations.md
-  - collections-redux/arrays-and-strings.md
-  - collections-redux/iterators.md
-  - collections-redux/traversable.md
-  - collections-redux/java-interop.md
-  - collections-redux/mutable-seq.md
-
-=======
 
   - classes/index.md
   - classes/classes.md
@@ -157,24 +87,12 @@
   - collections-redux/java-interop.md
   - collections-redux/mutable-seq.md
 
->>>>>>> 8326b29a
   - solutions.md
 
 previewPages:
   - index.md
   - thanks.md
   - getting-started/index.md
-<<<<<<< HEAD
-
-  - intro/index.md
-  - intro/objects.md
-  - intro/literals.md
-  - intro/object-literals.md
-  - intro/writing-methods.md
-  - intro/expressions.md
-  - intro/conclusion.md
-  
-=======
 
   - intro/index.md
   - intro/objects.md
@@ -184,7 +102,6 @@
   - intro/expressions.md
   - intro/conclusion.md
 
->>>>>>> 8326b29a
   - classes/index.md
   - classes/classes.md
   - classes/apply.md
