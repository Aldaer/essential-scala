<<<<<<< HEAD
## Type Enrichment
=======
---
layout: page
title: Enriched Interfaces
---
>>>>>>> 765917a3

A second type of type class interface, called **type enrichment**[^pimping] allow us to create
 interfaces that act as if they were methods defined on the classes of interest. For example, suppose we have a method called `numberOfVowels`:

~~~ scala
def numberOfVowels(str: String) =
  str.filter(Seq('a', 'e', 'i', 'o', 'u').contains(_)).length

numberOfVowels("the quick brown fox")
// res: Int = 5
~~~

[^pimping]: Type enrichment is sometimes referred to as pimping, but we will not use that term.


This is a method that we use all the time. It would be great if `numberOfVowels` was a built-in method of `String` so we could write `"a string".numberOfVowels`, but of course we can't change the source code for `String`. Scala has a feature called called **implicit classes** that allow us to add new functionality to an existing class without editing its source code. This is a similar concept to *categories* in Objective C or *extension methods* in C#, but the implementation is different in each case.

### Implicit Classes

Let's build up implicit classes piece by piece. We can wrap `String` in a class that adds our `numberOfVowels`:

~~~ scala
class ExtraStringMethods(str: String) {
  val vowels = Seq('a', 'e', 'i', 'o', 'u')

  def numberOfVowels =
    str.toList.filter(vowels contains _).length
}
~~~

We can use this to wrap up our `String` and gain access to our new method:

~~~ scala
new ExtraStringMethods("the quick brown fox").numberOfVowels
~~~

Writing `new ExtraStringMethods` every time we want to use `numberOfVowels` is unwieldy. However, if we tag our class with the `implicit` keyword, we give Scala the ability to insert the constructor call automatically into our code:

~~~ scala
implicit class ExtraStringMethods(str: String) { /* ... */ }

"the quick brown fox".numberOfVowels
// res: Int = 5
~~~

When the compiler process our call to `numberOfVowels`, it interprets it as a type error because there is no such method in `String`. Rather than give up, the compiler attempts to fix the error searching for an implicit class that provides the method and can be constructed from a `String`. It finds `ExtraStringMethods`. The compiler then inserts an invisible constructor call, and our code type checks correctly.

Implicit classes follow the same scoping rules as implicit values. Like implicit values, they must be defined within an enclosing object, class, or trait (except when writing Scala at the console).

There is one additional restriction for implicit classes: only a single implicit class with be used to resolve a type error. The compiler will not look to construct a chain of implicit classes to access the desired method. 

## Combining Type Classes and Type Enrichment

Implicit classes can be used on their own but we most often combine them with type classes to create a more natural style of interface. We keep the type class (`HtmlWriter`) and adapters (`PersonWriter`, `DateWriter` and so on) from our type class example, and add an implicit class with methods that themselves take implicit parameters. For example:

~~~ scala
implicit class HtmlOps[T](data: T) {
  def toHtml(implicit writer: HtmlWriter[T]) =
    writer.write(data)
}
~~~

This allows us to invoke our type-class pattern on any type for which we have an adapter *as if it were a built-in feature of the class*:

~~~ scala
Person("John", "john@example.com").toHtml
// res: String = <span>John &lt;john@example.com&gt;</span>
~~~

This gives us many benefits. We can extend existing types to give them new functionality, use simple syntax to invoke the functionality, *and* choose our preferred implementation by controlling which implicits we have in scope.

### Take Home Points

**Implicit classes** are a Scala language feature that allows us to define extra functionality on existing data types without using conventional inheritance. This is a programming pattern called **type enrichment**. 

The Scala compiler uses implicit classes to **fix type errors in our code**. When it encounters us accessing a method or field that doesn't exist, it looks through the available implicits to find some code it can insert to fix the error.

The rules for implicit classes are the same as for implicit values, with the additional restriction that only a single implicit class will be used to fix a type error.

### Exercises

#### Drinking the Kool Aid

Use your newfound powers to add a method `yeah` to `Int`, which prints `Oh yeah!` as many times as the `Int` on which it is called if the `Int` is positive, and is silent otherwise. Here's an example of usage:

~~~ scala
scala> 2.yeah
Oh yeah!
Oh yeah!

scala> 3.yeah
Oh yeah!
Oh yeah!
Oh yeah!

scala> -1.yeah

~~~

When you have written your implicit class, package it in an `IntImplicits` object.

<div class="solution">
~~~ scala
object IntImplicits {
  implicit class IntOps(n: Int) {
    def yeah = for{ _ <- 0 until n } println("Oh yeah!")
  }
}

import IntImplicits._

2.yeah
// Oh yeah!
// Oh yeah!
~~~

The solution uses a `for` comprehension and a range to iterate through the correct number of iterations. Remember that the range `0 until n` is the same as `0 to n-1`---it contains all numbers from `0` inclusive to `n` exclusive.

<<<<<<< HEAD
We have used the parenthesis for of `for` here to keep the solution small. Writing the solution with braces is also fine. Note that we have omitted the `yield` keyword, resulting in a for comprehension that does not accumulate a value.

The names `IntImplicits` and `IntOps` are quite vague---we would probably name them something more specific in a production codebase. However, for this exercise they will suffice perfectly.
=======
The names `IntImplicits` and `IntOps` are quite vague -- we would probably name them something more specific in a production codebase. However, for this exercise they will suffice.
>>>>>>> 765917a3
</div>

#### Times

Extend your previous example to give `Int` an extra method called `times` that accepts a function of type `Int => Unit` as an argument and executes it `n` times. Example usage:

~~~ scala
scala> 3.times(i => println(s"Look - it's the number $i!"))
Look - it's the number 0!
Look - it's the number 1!
Look - it's the number 2!
~~~

For bonus points, re-implement `yeah` in terms of `times`.

<div class="solution">
~~~ scala
object IntImplicits {
  implicit class IntOps(n: Int) {
    def yeah =
      times(_ => println("Oh yeah!"))

    def times(func: Int => Unit) =
      for(i <- 0 until n) func(i)
  }
}
~~~
</div>

<<<<<<< HEAD
#### Multiple Parameter Lists
=======
### Easy Equality
>>>>>>> 765917a3

Recall our `Equal` type class from a previous section. 

~~~
trait Equal[A] {
  def equal(v1: A, v2: A): Boolean
}
~~~
<<<<<<< HEAD
</div>

#### Prettier Conversion Syntax
=======
>>>>>>> 765917a3

Implement an enrichment so we can use this type class via ` triple equal (`===`) method. For example, if the correct implicits are in scope the following should work.

~~~ scala
"abcd".===("ABCD") // Assumes case-insensitive equality implicit
~~~

<div class="solution">
We just need to define an implicit class, which I have here placed in the companion object of `Equal`.

~~~ scala
trait Equal[A] {
  def equal(v1: A, v2: A): Boolean
}
object Equal {
  def apply[A](implicit instance: Equal[A]): Equal[A] =
    instance

  implicit class ToEqual[A](in: A) {
    def ===(other: A)(implicit equal: Equal[A]): Boolean =
      equal.equal(in, other)
  }
}
~~~

Here is an example of use.

~~~ scala
implicit val caseInsensitiveEquals = new Equal[String] {
  def equal(s1: String, s2: String) =
    s1.toLowerCase == s2.toLowerCase
}

import Equal._

"foo".===("FOO")
~~~
</div><|MERGE_RESOLUTION|>--- conflicted
+++ resolved
@@ -1,11 +1,4 @@
-<<<<<<< HEAD
-## Type Enrichment
-=======
----
-layout: page
-title: Enriched Interfaces
----
->>>>>>> 765917a3
+## Enriched Interfaces
 
 A second type of type class interface, called **type enrichment**[^pimping] allow us to create
  interfaces that act as if they were methods defined on the classes of interest. For example, suppose we have a method called `numberOfVowels`:
@@ -124,13 +117,7 @@
 
 The solution uses a `for` comprehension and a range to iterate through the correct number of iterations. Remember that the range `0 until n` is the same as `0 to n-1`---it contains all numbers from `0` inclusive to `n` exclusive.
 
-<<<<<<< HEAD
-We have used the parenthesis for of `for` here to keep the solution small. Writing the solution with braces is also fine. Note that we have omitted the `yield` keyword, resulting in a for comprehension that does not accumulate a value.
-
-The names `IntImplicits` and `IntOps` are quite vague---we would probably name them something more specific in a production codebase. However, for this exercise they will suffice perfectly.
-=======
 The names `IntImplicits` and `IntOps` are quite vague -- we would probably name them something more specific in a production codebase. However, for this exercise they will suffice.
->>>>>>> 765917a3
 </div>
 
 #### Times
@@ -160,11 +147,7 @@
 ~~~
 </div>
 
-<<<<<<< HEAD
-#### Multiple Parameter Lists
-=======
 ### Easy Equality
->>>>>>> 765917a3
 
 Recall our `Equal` type class from a previous section. 
 
@@ -173,12 +156,6 @@
   def equal(v1: A, v2: A): Boolean
 }
 ~~~
-<<<<<<< HEAD
-</div>
-
-#### Prettier Conversion Syntax
-=======
->>>>>>> 765917a3
 
 Implement an enrichment so we can use this type class via ` triple equal (`===`) method. For example, if the correct implicits are in scope the following should work.
 
