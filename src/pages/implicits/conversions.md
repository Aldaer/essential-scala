## Implicit Conversions

<<<<<<< HEAD
So far we have seen two powerful programming patterns---*type enrichment*, which we implemented using *implicit classes*, and *type classes*, which we implemented using *implicit values and parameter lists*.
=======
So far we have seen two programming patterns using implicits: *type enrichment*, which we implement using *implicit classes*, and *type classes*, which we implemented using *implicit values and parameter lists*.
>>>>>>> 765917a3

Scala has a third implicit mechanism called **implicit conversions** that we will cover here for completeness. Implicit conversions can be seen as a more general form of implicit classes, and can be used in a wider variety of contexts.

<div class="alert alert-warning">
**Here be dragons:** As we shall see later in this section, undisciplined use of implicit conversions can cause as many problems as it fixes for the beginning programmer. Scala even requires us to write a special import statement to silence compiler warnings resulting from the use of implicit conversions:

~~~ scala
import scala.language.implicitConversions
~~~

We recommend using implicit classes and implicit values/parameters over implicit conversions wherever possible. By sticking to the type enrichment and type class design patterns you should find very little cause to use implicit conversions in your code.

You have been warned!
</div>

### Implicit conversions

Implicit conversions are a more general form of implicit classes. We can tag any single-argument method with the `implicit` keyword to allow the compiler to implicitly use the method to perform automated conversions from one type to another:

~~~ scala
class B {
  def bar = "This is the best method ever!"
}

class A

implicit def aToB(in: A): B = new B()

new A().bar
// res: String = This is the best method ever!
~~~

Implicit classes are actually just syntactic sugar for the combination of a regular class and an implicit conversion. With an implicit class we have to define a new type as a target for the conversion; with an implicit method we can convert from any type to any other type as long as an implicit is available in scope.

### Designing with Implicit Conversions

The power of implicit conversions tends to cause problems for newer Scala developers. We can easily define very general type conversions that play strange games with the semantics of our programs:

~~~ scala
implicit def intToBoolean(int: Int) = int == 0

if(1) "yes" else "no"
// res: String = no

if(0) "yes" else "no"
// res: String = yes
~~~

This example is ridiculous, but it demonstrates the potential problems implicits can cause. `intToBoolean` could be defined in a library in a completely different part of our codebase, so how would we debug the bizarre behaviour of the `if` expressions above?

Here are some tips for designing using implicits that will prevent situations like the one above:

 - Wherever possible, stick to the type enrichment and type class programming patterns.

 - Wherever possible, use implicit classes, values, and parameter lists over implicit conversions.

 - Package implicits clearly, and bring them into scope only where you need them. We recommend using the packaging guidelines introduced earlier this chapter.

 - Avoid creating implicit conversions that convert from one general type to another general type---the more specific your types are, the less likely the implicit is to be applied incorrectly.

### Exercises

#### Implicit Class Conversion

Any implicit class can be reimplemented as a class paired with an implicit method. Re-implement the `IntOps` class from the *type enrichment* section in this way. Verify that the class still works the same way as it did before.

<div class="solution">
Here is the solution. The methods `yeah` and `times` are exactly as we implemented them previously. The only differences are the removal of the `implicit` keyword on the `class` and the addition of the `implicit def` to do the job of the implicit constructor:

~~~ scala
object IntImplicits {
  class IntOps(n: Int) {
    def yeah =
      times(_ => println("Oh yeah!"))

    def times(func: Int => Unit) =
      for(i <- 0 until n) func(i)
  }

  implicit def intToIntOps(value: Int) =
    new IntOps(value)
}
~~~

The code still works the same way it did previously. The implicit conversion is not available until we bring it into scope:

~~~ scala
scala> 5.yeah
<console>:8: error: value yeah is not a member of Int
              5.yeah
                ^
~~~

Once the conversion has been brought into scope, we can use `yeah` and `times` as usual:

~~~ scala
scala> import IntImplicits._

scala> 5.yeah
Oh yeah!
Oh yeah!
Oh yeah!
Oh yeah!
Oh yeah!
~~~
</div><|MERGE_RESOLUTION|>--- conflicted
+++ resolved
@@ -1,10 +1,6 @@
 ## Implicit Conversions
 
-<<<<<<< HEAD
-So far we have seen two powerful programming patterns---*type enrichment*, which we implemented using *implicit classes*, and *type classes*, which we implemented using *implicit values and parameter lists*.
-=======
-So far we have seen two programming patterns using implicits: *type enrichment*, which we implement using *implicit classes*, and *type classes*, which we implemented using *implicit values and parameter lists*.
->>>>>>> 765917a3
+So far we have seen two programming patterns using implicits: *type enrichment*, which we implement using *implicit classes*, and *type classes*, which we implement using *implicit values and parameter lists*.
 
 Scala has a third implicit mechanism called **implicit conversions** that we will cover here for completeness. Implicit conversions can be seen as a more general form of implicit classes, and can be used in a wider variety of contexts.
 
